--- conflicted
+++ resolved
@@ -1,4 +1,4 @@
-﻿// This file is provided under The MIT License as part of RiptideNetworking.
+// This file is provided under The MIT License as part of RiptideNetworking.
 // Copyright (c) Tom Weiland
 // For additional information please see the included LICENSE.md file or view it on GitHub:
 // https://github.com/tom-weiland/RiptideNetworking/blob/main/LICENSE.md
@@ -78,20 +78,14 @@
         /// <summary>The local peer this connection is associated with.</summary>
         internal Peer Peer { get; set; }
         /// <summary>Whether or not the connection has timed out.</summary>
-<<<<<<< HEAD
         internal bool HasTimedOut => _canTimeout && Peer.CurrentTime - lastHeartbeat > TimeoutTime;
         /// <summary>Whether or not the connection attempt has timed out.</summary>
         internal bool HasConnectAttemptTimedOut => Peer.CurrentTime - lastHeartbeat > Peer.ConnectTimeoutTime;
-=======
-        internal bool HasTimedOut => _canTimeout && (DateTime.UtcNow - lastHeartbeat).TotalMilliseconds > Peer.TimeoutTime;
-        /// <summary>Whether or not the connection attempt has timed out. Uses a multiple of <see cref="Peer.TimeoutTime"/> and ignores the value of <see cref="CanTimeout"/>.</summary>
-        internal bool HasConnectAttemptTimedOut => (DateTime.UtcNow - lastHeartbeat).TotalMilliseconds > Peer.ConnectTimeoutTime;
 
         /// <summary>The sequencer for notify messages.</summary>
         private readonly NotifySequencer notify;
         /// <summary>The sequencer for reliable messages.</summary>
         private readonly ReliableSequencer reliable;
->>>>>>> 28a91af3
         /// <summary>The currently pending reliably sent messages whose delivery has not been acknowledged yet. Stored by sequence ID.</summary>
         private readonly Dictionary<ushort, PendingMessage> pendingMessages = new Dictionary<ushort, PendingMessage>();
         /// <summary>The connection's current state.</summary>
