﻿// This file is provided under The MIT License as part of RiptideNetworking.
// Copyright (c) Tom Weiland
// For additional information please see the included LICENSE.md file or view it on GitHub:
// https://github.com/RiptideNetworking/Riptide/blob/main/LICENSE.md

using Riptide.Transports;
using Riptide.Utils;
using System;
using System.Collections.Generic;
using System.Linq;
using System.Reflection;

namespace Riptide
{
    /// <summary>The reason the connection attempt was rejected.</summary>
    public enum RejectReason : byte
    {
        /// <summary>No response was received from the server (because the client has no internet connection, the server is offline, no server is listening on the target endpoint, etc.).</summary>
        NoConnection,
        /// <summary>The client is already connected.</summary>
        AlreadyConnected,
        /// <summary>The server is full.</summary>
        ServerFull,
        /// <summary>The connection attempt was rejected.</summary>
        Rejected,
        /// <summary>The connection attempt was rejected and custom data may have been included with the rejection message.</summary>
        Custom
    }

    /// <summary>The reason for a disconnection.</summary>
    public enum DisconnectReason : byte
    {
        /// <summary>No connection was ever established.</summary>
        NeverConnected,
        /// <summary>The connection attempt was rejected by the server.</summary>
        ConnectionRejected,
        /// <summary>The active transport detected a problem with the connection.</summary>
        TransportError,
        /// <summary>The connection timed out.</summary>
        /// <remarks>
        ///   This also acts as the fallback reason—if a client disconnects and the message containing the <i>real</i> reason is lost
        ///   in transmission, it can't be resent as the connection will have already been closed. As a result, the other end will time
        ///   out the connection after a short period of time and this will be used as the reason.
        /// </remarks>
        TimedOut,
        /// <summary>The client was forcibly disconnected by the server.</summary>
        Kicked,
        /// <summary>The server shut down.</summary>
        ServerStopped,
        /// <summary>The disconnection was initiated by the client.</summary>
        Disconnected,
        /// <summary>The connection's loss and/or resend rates exceeded the maximum acceptable thresholds, or a reliably sent message could not be delivered.</summary>
        PoorConnection
    }

    /// <summary>Provides base functionality for <see cref="Server"/> and <see cref="Client"/>.</summary>
    public abstract class Peer
    {
        /// <summary>The name to use when logging messages via <see cref="RiptideLogger"/>.</summary>
        public readonly string LogName;
        /// <summary>Sets the relevant connections' <see cref="Connection.TimeoutTime"/>s.</summary>
        public abstract int TimeoutTime { set; }
        /// <summary>The interval (in milliseconds) at which to send and expect heartbeats to be received.</summary>
        /// <remarks>Changes to this value will only take effect after the next heartbeat is executed.</remarks>
        public int HeartbeatInterval { get; set; } = 1000;

        /// <summary>The number of currently active <see cref="Server"/> and <see cref="Client"/> instances.</summary>
        internal static int ActiveCount { get; private set; }

        /// <summary>The time (in milliseconds) for which to wait before giving up on a connection attempt.</summary>
        internal int ConnectTimeoutTime { get; set; } = 10000;
        /// <summary>The current time.</summary>
        internal long CurrentTime { get; private set; }

        /// <summary>Whether or not the peer should use the built-in message handler system.</summary>
        protected bool useMessageHandlers;
        /// <summary>The default time (in milliseconds) after which to disconnect if no heartbeats are received.</summary>
        protected int defaultTimeout = 5000;

        /// <summary>A stopwatch used to track how much time has passed.</summary>
        private readonly System.Diagnostics.Stopwatch time = new System.Diagnostics.Stopwatch();
        /// <summary>Received messages which need to be handled.</summary>
        private readonly Queue<MessageToHandle> messagesToHandle = new Queue<MessageToHandle>();
        /// <summary>A queue of events to execute, ordered by how soon they need to be executed.</summary>
        private readonly PriorityQueue<DelayedEvent, long> eventQueue = new PriorityQueue<DelayedEvent, long>();

        /// <summary>Initializes the peer.</summary>
        /// <param name="logName">The name to use when logging messages via <see cref="RiptideLogger"/>.</param>
        public Peer(string logName)
        {
            LogName = logName;
        }

        /// <summary>Retrieves methods marked with <see cref="MessageHandlerAttribute"/>.</summary>
        /// <returns>An array containing message handler methods.</returns>
        protected MethodInfo[] FindMessageHandlers()
        {
            string thisAssemblyName = Assembly.GetExecutingAssembly().GetName().FullName;
            return AppDomain.CurrentDomain.GetAssemblies()
                .Where(a => a
                    .GetReferencedAssemblies()
                    .Any(n => n.FullName == thisAssemblyName)) // Get only assemblies that reference this assembly
                .SelectMany(a => a.GetTypes())
                .SelectMany(t => t.GetMethods(BindingFlags.Public | BindingFlags.NonPublic | BindingFlags.Static | BindingFlags.Instance)) // Include instance methods in the search so we can show the developer an error instead of silently not adding instance methods to the dictionary
                .Where(m => m.GetCustomAttributes(typeof(MessageHandlerAttribute), false).Length > 0)
                .ToArray();
        }

        /// <summary>Builds a dictionary of message IDs and their corresponding message handler methods.</summary>
        /// <param name="messageHandlerGroupId">The ID of the group of message handler methods to include in the dictionary.</param>
        protected abstract void CreateMessageHandlersDictionary(byte messageHandlerGroupId);

        /// <summary>Starts tracking how much time has passed.</summary>
        protected void StartTime()
        {
            CurrentTime = 0;
            time.Restart();
        }

        /// <summary>Stops tracking how much time has passed.</summary>
        protected void StopTime()
        {
            CurrentTime = 0;
            time.Reset();
            eventQueue.Clear();
        }

        /// <summary>Beats the heart.</summary>
        internal abstract void Heartbeat();

        /// <summary>Handles any received messages and invokes any delayed events which need to be invoked.</summary>
        public virtual void Update()
        {
            CurrentTime = time.ElapsedMilliseconds;

            while (eventQueue.Count > 0 && eventQueue.PeekPriority() <= CurrentTime)
                eventQueue.Dequeue().Invoke();
        }

        /// <summary>Sets up a delayed event to be executed after the given time has passed.</summary>
        /// <param name="inMS">How long from now to execute the delayed event, in milliseconds.</param>
        /// <param name="delayedEvent">The delayed event to execute later.</param>
        internal void ExecuteLater(long inMS, DelayedEvent delayedEvent)
        {
            eventQueue.Enqueue(delayedEvent, CurrentTime + inMS);
        }

        /// <summary>Handles all queued messages.</summary>
        protected void HandleMessages()
        {
            while (messagesToHandle.Count > 0)
            {
                MessageToHandle handle = messagesToHandle.Dequeue();
                Handle(handle.Message, handle.Header, handle.FromConnection);
            }
        }

        /// <summary>Handles data received by the transport.</summary>
        protected void HandleData(object _, DataReceivedEventArgs e)
        {
            Message message = Message.Create(e.DataBuffer, e.Amount).GetInfo(out MessageHeader header);
			
            if(message.SendMode == MessageSendMode.Notify) {
				message.PrepareResendHeader(header);
                e.FromConnection.ProcessNotify(e.Amount, message);
            } else if(message.SendMode == MessageSendMode.Unreliable) {
                messagesToHandle.Enqueue(new MessageToHandle(message, header, e.FromConnection));
                e.FromConnection.Metrics.ReceivedUnreliable(e.Amount);
            } else if(message.SendMode == MessageSendMode.Queued) {
				ushort sequenceId = message.GetUShort();
				foreach(Message m in e.FromConnection.QueuedMessagesToHandle(message, sequenceId))
					messagesToHandle.Enqueue(new MessageToHandle(m, MessageHeader.Queued, e.FromConnection));
<<<<<<< HEAD
				e.FromConnection.Send(Message.QueuedAck(sequenceId));
			} else {
=======
				e.FromConnection.Send(Message.QueuedAck(sequenceId, true));
			}
            else
            {
                if (e.Amount < Message.MinReliableBytes)
                    return;

>>>>>>> 3c17ba84
                e.FromConnection.Metrics.ReceivedReliable(e.Amount);
				ushort sequenceId = message.GetUShort();
                if(e.FromConnection.ShouldHandle(sequenceId))
                    messagesToHandle.Enqueue(new MessageToHandle(message, header, e.FromConnection));
                else e.FromConnection.Metrics.ReliableDiscarded++;
            }
        }

        /// <summary>Handles a message.</summary>
        /// <param name="message">The message to handle.</param>
        /// <param name="header">The message's header type.</param>
        /// <param name="connection">The connection which the message was received on.</param>
        protected abstract void Handle(Message message, MessageHeader header, Connection connection);

        /// <summary>Disconnects the connection in question. Necessary for connections to be able to initiate disconnections (like in the case of poor connection quality).</summary>
        /// <param name="connection">The connection to disconnect.</param>
        /// <param name="reason">The reason why the connection is being disconnected.</param>
        internal abstract void Disconnect(Connection connection, DisconnectReason reason);

        /// <summary>Increases <see cref="ActiveCount"/>. For use when a new <see cref="Server"/> or <see cref="Client"/> is started.</summary>
        protected static void IncreaseActiveCount()
        {
            ActiveCount++;
        }

        /// <summary>Decreases <see cref="ActiveCount"/>. For use when a <see cref="Server"/> or <see cref="Client"/> is stopped.</summary>
        protected static void DecreaseActiveCount()
        {
            ActiveCount--;
            if (ActiveCount < 0)
                ActiveCount = 0;
        }
    }

    /// <summary>Stores information about a message that needs to be handled.</summary>
    internal readonly struct MessageToHandle
    {
        /// <summary>The message that needs to be handled.</summary>
        internal readonly Message Message;
        /// <summary>The message's header type.</summary>
        internal readonly MessageHeader Header;
        /// <summary>The connection on which the message was received.</summary>
        internal readonly Connection FromConnection;

        /// <summary>Handles initialization.</summary>
        /// <param name="message">The message that needs to be handled.</param>
        /// <param name="header">The message's header type.</param>
        /// <param name="fromConnection">The connection on which the message was received.</param>
        public MessageToHandle(Message message, MessageHeader header, Connection fromConnection)
        {
            Message = message;
            Header = header;
            FromConnection = fromConnection;
        }
    }
}<|MERGE_RESOLUTION|>--- conflicted
+++ resolved
@@ -170,18 +170,8 @@
 				ushort sequenceId = message.GetUShort();
 				foreach(Message m in e.FromConnection.QueuedMessagesToHandle(message, sequenceId))
 					messagesToHandle.Enqueue(new MessageToHandle(m, MessageHeader.Queued, e.FromConnection));
-<<<<<<< HEAD
-				e.FromConnection.Send(Message.QueuedAck(sequenceId));
+				e.FromConnection.Send(Message.QueuedAck(sequenceId, true));
 			} else {
-=======
-				e.FromConnection.Send(Message.QueuedAck(sequenceId, true));
-			}
-            else
-            {
-                if (e.Amount < Message.MinReliableBytes)
-                    return;
-
->>>>>>> 3c17ba84
                 e.FromConnection.Metrics.ReceivedReliable(e.Amount);
 				ushort sequenceId = message.GetUShort();
                 if(e.FromConnection.ShouldHandle(sequenceId))
